lazy val scalaVersions = Seq("3.3.1", "2.13.12", "2.12.18")

ThisBuild / scalaVersion := scalaVersions.head
ThisBuild / versionScheme := Some("early-semver")
ThisBuild / organization := "de.lhns"
name := (core.projectRefs.head / name).value

val V = new {
  val betterMonadicFor = "0.3.1"
  val brotli = "0.1.2"
  val catsEffect = "3.5.1"
<<<<<<< HEAD
  val commonsCompress = "1.24.0"
  val fs2 = "3.9.1"
=======
  val commonsCompress = "1.23.0"
  val fs2 = "3.9.2"
>>>>>>> dd8169a4
  val logbackClassic = "1.4.11"
  val munit = "0.7.29"
  val munitTaglessFinal = "0.2.1"
  val zstdJni = "1.5.5-5"
}

lazy val commonSettings: SettingsDefinition = Def.settings(
  version := {
    val Tag = "refs/tags/v?([0-9]+(?:\\.[0-9]+)+(?:[+-].*)?)".r
    sys.env.get("CI_VERSION").collect { case Tag(tag) => tag }
      .getOrElse("0.0.1-SNAPSHOT")
  },

  licenses += ("Apache-2.0", url("https://www.apache.org/licenses/LICENSE-2.0")),

  homepage := scmInfo.value.map(_.browseUrl),
  scmInfo := Some(
    ScmInfo(
      url("https://github.com/lhns/fs2-compress"),
      "scm:git@github.com:lhns/fs2-compress.git"
    )
  ),
  developers := List(
    Developer(id = "lhns", name = "Pierre Kisters", email = "pierrekisters@gmail.com", url = url("https://github.com/lhns/"))
  ),

  libraryDependencies ++= Seq(
    "ch.qos.logback" % "logback-classic" % V.logbackClassic % Test,
    "de.lhns" %%% "munit-tagless-final" % V.munitTaglessFinal % Test,
    "org.scalameta" %%% "munit" % V.munit % Test,
  ),

  testFrameworks += new TestFramework("munit.Framework"),

  libraryDependencies ++= virtualAxes.?.value.getOrElse(Seq.empty).collectFirst {
    case VirtualAxis.ScalaVersionAxis(version, _) if version.startsWith("2.") =>
      compilerPlugin("com.olegpy" %% "better-monadic-for" % V.betterMonadicFor)
  },

  Test / scalaJSLinkerConfig ~= (_.withModuleKind(ModuleKind.CommonJSModule)),

  Compile / doc / sources := Seq.empty,

  publishMavenStyle := true,

  publishTo := sonatypePublishToBundle.value,

  sonatypeCredentialHost := "s01.oss.sonatype.org",

  credentials ++= (for {
    username <- sys.env.get("SONATYPE_USERNAME")
    password <- sys.env.get("SONATYPE_PASSWORD")
  } yield Credentials(
    "Sonatype Nexus Repository Manager",
    sonatypeCredentialHost.value,
    username,
    password
  )).toList,
)

lazy val root: Project =
  project
    .in(file("."))
    .settings(commonSettings)
    .settings(
      publishArtifact := false,
      publish / skip := true
    )
    .aggregate(core.projectRefs: _*)
    .aggregate(gzip.projectRefs: _*)
    .aggregate(zip.projectRefs: _*)
    .aggregate(tar.projectRefs: _*)
    .aggregate(zstd.projectRefs: _*)
    .aggregate(bzip2.projectRefs: _*)
    .aggregate(brotli.projectRefs: _*)

lazy val core = projectMatrix.in(file("core"))
  .settings(commonSettings)
  .settings(
    name := "fs2-compress",

    libraryDependencies ++= Seq(
      "co.fs2" %%% "fs2-core" % V.fs2,
      "org.typelevel" %%% "cats-effect" % V.catsEffect,
    ),
  )
  .jvmPlatform(scalaVersions)
  .jsPlatform(scalaVersions)

lazy val gzip = projectMatrix.in(file("gzip"))
  .dependsOn(core % "compile->compile;test->test")
  .settings(commonSettings)
  .settings(
    name := "fs2-compress-gzip",

    libraryDependencies ++= Seq(
      "co.fs2" %%% "fs2-io" % V.fs2,
    ),
  )
  .jvmPlatform(scalaVersions)
  .jsPlatform(scalaVersions)

lazy val zip = projectMatrix.in(file("zip"))
  .dependsOn(core % "compile->compile;test->test")
  .settings(commonSettings)
  .settings(
    name := "fs2-compress-zip",

    libraryDependencies ++= Seq(
      "co.fs2" %%% "fs2-io" % V.fs2,
    ),
  )
  .jvmPlatform(scalaVersions)

lazy val tar = projectMatrix.in(file("tar"))
  .dependsOn(core % "compile->compile;test->test")
  .settings(commonSettings)
  .settings(
    name := "fs2-compress-tar",

    libraryDependencies ++= Seq(
      "co.fs2" %%% "fs2-io" % V.fs2,
      "org.apache.commons" % "commons-compress" % V.commonsCompress,
    ),
  )
  .jvmPlatform(scalaVersions)

lazy val zstd = projectMatrix.in(file("zstd"))
  .dependsOn(core % "compile->compile;test->test")
  .settings(commonSettings)
  .settings(
    name := "fs2-compress-zstd",

    libraryDependencies ++= Seq(
      "co.fs2" %% "fs2-io" % V.fs2,
      "com.github.luben" % "zstd-jni" % V.zstdJni,
    ),
  )
  .jvmPlatform(scalaVersions)

lazy val bzip2 = projectMatrix.in(file("bzip2"))
  .dependsOn(core % "compile->compile;test->test")
  .settings(commonSettings)
  .settings(
    name := "fs2-compress-bzip2",

    libraryDependencies ++= Seq(
      "co.fs2" %% "fs2-io" % V.fs2,
      "org.apache.commons" % "commons-compress" % V.commonsCompress,
    ),
  )
  .jvmPlatform(scalaVersions)

lazy val brotli = projectMatrix.in(file("brotli"))
  .dependsOn(core % "compile->compile;test->test")
  .settings(commonSettings)
  .settings(
    name := "fs2-compress-brotli",

    libraryDependencies ++= Seq(
      "co.fs2" %% "fs2-io" % V.fs2,
      "org.brotli" % "dec" % V.brotli,
    ),
  )
  .jvmPlatform(scalaVersions)<|MERGE_RESOLUTION|>--- conflicted
+++ resolved
@@ -9,13 +9,8 @@
   val betterMonadicFor = "0.3.1"
   val brotli = "0.1.2"
   val catsEffect = "3.5.1"
-<<<<<<< HEAD
   val commonsCompress = "1.24.0"
-  val fs2 = "3.9.1"
-=======
-  val commonsCompress = "1.23.0"
   val fs2 = "3.9.2"
->>>>>>> dd8169a4
   val logbackClassic = "1.4.11"
   val munit = "0.7.29"
   val munitTaglessFinal = "0.2.1"
